--- conflicted
+++ resolved
@@ -473,7 +473,6 @@
     in
     from_event (List.rev (value t)) e
 
-<<<<<<< HEAD
   let filter pred l =
     let module IntMap = Map.Make(
                             struct
@@ -664,7 +663,7 @@
     in
     let e = React.E.map filter_e (event l) in
     from_event (filter_list (value l)) e
-=======
+
   module IntSet =
     Set.Make (struct type t = int let compare = Pervasives.compare end)
 
@@ -703,7 +702,6 @@
     in
     React.S.fold f (init (value data)) (event data)
     |> React.S.map IntSet.is_empty
->>>>>>> d5881afe
 
 end
 
